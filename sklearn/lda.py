"""
The :mod:`sklearn.lda` module implements Linear Discriminant Analysis (LDA).
"""
# Authors: Matthieu Perrot
#          Mathieu Blondel

import warnings

import numpy as np
from scipy import linalg

from .base import BaseEstimator, ClassifierMixin, TransformerMixin
from .utils.extmath import logsumexp
<<<<<<< HEAD
from .utils.fixes import unique
=======
from .utils import check_arrays
from .preprocessing import LabelEncoder
>>>>>>> 9ecca834


class LDA(BaseEstimator, ClassifierMixin, TransformerMixin):
    """
    Linear Discriminant Analysis (LDA)

    A classifier with a linear decision boundary, generated
    by fitting class conditional densities to the data
    and using Bayes' rule.

    The model fits a Gaussian density to each class, assuming that
    all classes share the same covariance matrix.

    The fitted model can also be used to reduce the dimensionality
    of the input, by projecting it to the most discriminative
    directions.

    Parameters
    ----------

    n_components: int
        Number of components (< n_classes - 1) for dimensionality reduction

    priors : array, optional, shape = [n_classes]
        Priors on classes

    Attributes
    ----------
    `means_` : array-like, shape = [n_classes, n_features]
        Class means
    `xbar_` : float, shape = [n_features]
        Over all mean
    `priors_` : array-like, shape = [n_classes]
        Class priors (sum to 1)
    `covariance_` : array-like, shape = [n_features, n_features]
        Covariance matrix (shared by all classes)

    Examples
    --------
    >>> import numpy as np
    >>> from sklearn.lda import LDA
    >>> X = np.array([[-1, -1], [-2, -1], [-3, -2], [1, 1], [2, 1], [3, 2]])
    >>> y = np.array([1, 1, 1, 2, 2, 2])
    >>> clf = LDA()
    >>> clf.fit(X, y)
    LDA(n_components=None, priors=None)
    >>> print(clf.predict([[-0.8, -1]]))
    [1]

    See also
    --------
    sklearn.qda.QDA: Quadratic discriminant analysis

    """

    def __init__(self, n_components=None, priors=None):
        self.n_components = n_components
        self.priors = np.asarray(priors) if priors is not None else None

        if self.priors is not None:
            if (self.priors < 0).any():
                raise ValueError('priors must be non-negative')
            if self.priors.sum() != 1:
                print 'warning: the priors do not sum to 1. Renormalizing'
                self.priors = self.priors / self.priors.sum()

    def fit(self, X, y, store_covariance=False, tol=1.0e-4):
        """
        Fit the LDA model according to the given training data and parameters.

        Parameters
        ----------
        X : array-like, shape = [n_samples, n_features]
            Training vector, where n_samples in the number of samples and
            n_features is the number of features.
        y : array, shape = [n_samples]
            Target values (integers)
        store_covariance : boolean
            If True the covariance matrix (shared by all classes) is computed
            and stored in `self.covariance_` attribute.
        """
<<<<<<< HEAD
        X = np.asarray(X)
        self.classes_, y = unique(y, return_inverse=True)
        if X.ndim != 2:
            raise ValueError('X must be a 2D array')
        if X.shape[0] != y.shape[0]:
            raise ValueError(
                'Incompatible shapes: X has %s samples, while y '
                'has %s' % (X.shape[0], y.shape[0]))
        n_samples = X.shape[0]
        n_features = X.shape[1]
        n_classes = len(self.classes_)
=======
        X, y = check_arrays(X, y, sparse_format='dense')
        self.label_encoder_ = LabelEncoder()
        y = self.label_encoder_.fit_transform(y)
        n_samples, n_features = X.shape
        n_classes = len(self.label_encoder_.classes_)
>>>>>>> 9ecca834
        if n_classes < 2:
            raise ValueError('y has less than 2 classes')
        if self.priors is None:
            self.priors_ = np.bincount(y) / float(n_samples)
        else:
            self.priors_ = self.priors

        # Group means n_classes*n_features matrix
        means = []
        Xc = []
        cov = None
        if store_covariance:
            cov = np.zeros((n_features, n_features))
        for ind in xrange(n_classes):
            Xg = X[y == ind, :]
            meang = Xg.mean(0)
            means.append(meang)
            # centered group data
            Xgc = Xg - meang
            Xc.append(Xgc)
            if store_covariance:
                cov += np.dot(Xgc.T, Xgc)
        if store_covariance:
            cov /= (n_samples - n_classes)
            self.covariance_ = cov

        self.means_ = np.asarray(means)
        Xc = np.concatenate(Xc, 0)

        # ----------------------------
        # 1) within (univariate) scaling by with classes std-dev
        std = Xc.std(axis=0)
        # avoid division by zero in normalization
        std[std == 0] = 1.
        fac = float(1) / (n_samples - n_classes)
        # ----------------------------
        # 2) Within variance scaling
        X = np.sqrt(fac) * (Xc / std)
        # SVD of centered (within)scaled data
        U, S, V = linalg.svd(X, full_matrices=0)

        rank = np.sum(S > tol)
        if rank < n_features:
            warnings.warn("Variables are collinear")
        # Scaling of within covariance is: V' 1/S
        scaling = (V[:rank] / std).T / S[:rank]

        ## ----------------------------
        ## 3) Between variance scaling
        # Overall mean
        xbar = np.dot(self.priors_, self.means_)
        # Scale weighted centers
        X = np.dot(((np.sqrt((n_samples * self.priors_) * fac)) *
                    (means - xbar).T).T, scaling)
        # Centers are living in a space with n_classes-1 dim (maximum)
        # Use svd to find projection in the space spanned by the
        # (n_classes) centers
        _, S, V = linalg.svd(X, full_matrices=0)

        rank = np.sum(S > tol * S[0])
        # compose the scalings
        self.scaling = np.dot(scaling, V.T[:, :rank])
        self.xbar_ = xbar
        # weight vectors / centroids
        self.coef_ = np.dot(self.means_ - self.xbar_, self.scaling)
        self.intercept_ = -0.5 * np.sum(self.coef_ ** 2, axis=1) + \
                           np.log(self.priors_)
        return self

    @property
    def classes(self):
        warnings.warn("LDA.classes is deprecated. Use "
<<<<<<< HEAD
                "LDA.classes_ instead.", DeprecationWarning)
        return self.classes_
=======
                "LDA.label_encoder_.classes_ instead.", DeprecationWarning)
        return self.label_encoder_.classes_
>>>>>>> 9ecca834

    def decision_function(self, X):
        """
        This function return the decision function values related to each
        class on an array of test vectors X.

        Parameters
        ----------
        X : array-like, shape = [n_samples, n_features]

        Returns
        -------
        C : array, shape = [n_samples, n_classes]
        """
        X = np.asarray(X)
        # center and scale data
        X = np.dot(X - self.xbar_, self.scaling)
        return np.dot(X, self.coef_.T) + self.intercept_

    def transform(self, X):
        """
        Project the data so as to maximize class separation (large separation
        between projected class means and small variance within each class).

        Parameters
        ----------
        X : array-like, shape = [n_samples, n_features]

        Returns
        -------
        X_new : array, shape = [n_samples, n_components]
        """
        X = np.asarray(X)
        # center and scale data
        X = np.dot(X - self.xbar_, self.scaling)
        n_comp = X.shape[1] if self.n_components is None else self.n_components
        return np.dot(X, self.coef_[:n_comp].T)

    def predict(self, X):
        """
        This function does classification on an array of test vectors X.

        The predicted class C for each sample in X is returned.

        Parameters
        ----------
        X : array-like, shape = [n_samples, n_features]

        Returns
        -------
        C : array, shape = [n_samples]
        """
        d = self.decision_function(X)
<<<<<<< HEAD
        y_pred = self.classes_.take(d.argmax(1))
=======
        y_pred = self.label_encoder_.inverse_transform(d.argmax(1))
>>>>>>> 9ecca834
        return y_pred

    def predict_proba(self, X):
        """
        This function return posterior probabilities of classification
        according to each class on an array of test vectors X.

        Parameters
        ----------
        X : array-like, shape = [n_samples, n_features]

        Returns
        -------
        C : array, shape = [n_samples, n_classes]
        """
        values = self.decision_function(X)
        # compute the likelihood of the underlying gaussian models
        # up to a multiplicative constant.
        likelihood = np.exp(values - values.max(axis=1)[:, np.newaxis])
        # compute posterior probabilities
        return likelihood / likelihood.sum(axis=1)[:, np.newaxis]

    def predict_log_proba(self, X):
        """
        This function return posterior log-probabilities of classification
        according to each class on an array of test vectors X.

        Parameters
        ----------
        X : array-like, shape = [n_samples, n_features]

        Returns
        -------
        C : array, shape = [n_samples, n_classes]
        """
        values = self.decision_function(X)
        loglikelihood = (values - values.max(axis=1)[:, np.newaxis])
        normalization = logsumexp(loglikelihood, axis=1)
        return loglikelihood - normalization[:, np.newaxis]<|MERGE_RESOLUTION|>--- conflicted
+++ resolved
@@ -11,12 +11,8 @@
 
 from .base import BaseEstimator, ClassifierMixin, TransformerMixin
 from .utils.extmath import logsumexp
-<<<<<<< HEAD
 from .utils.fixes import unique
-=======
 from .utils import check_arrays
-from .preprocessing import LabelEncoder
->>>>>>> 9ecca834
 
 
 class LDA(BaseEstimator, ClassifierMixin, TransformerMixin):
@@ -98,25 +94,10 @@
             If True the covariance matrix (shared by all classes) is computed
             and stored in `self.covariance_` attribute.
         """
-<<<<<<< HEAD
-        X = np.asarray(X)
+        X, y = check_arrays(X, y, sparse_format='dense')
         self.classes_, y = unique(y, return_inverse=True)
-        if X.ndim != 2:
-            raise ValueError('X must be a 2D array')
-        if X.shape[0] != y.shape[0]:
-            raise ValueError(
-                'Incompatible shapes: X has %s samples, while y '
-                'has %s' % (X.shape[0], y.shape[0]))
-        n_samples = X.shape[0]
-        n_features = X.shape[1]
+        n_samples, n_features = X.shape
         n_classes = len(self.classes_)
-=======
-        X, y = check_arrays(X, y, sparse_format='dense')
-        self.label_encoder_ = LabelEncoder()
-        y = self.label_encoder_.fit_transform(y)
-        n_samples, n_features = X.shape
-        n_classes = len(self.label_encoder_.classes_)
->>>>>>> 9ecca834
         if n_classes < 2:
             raise ValueError('y has less than 2 classes')
         if self.priors is None:
@@ -189,13 +170,8 @@
     @property
     def classes(self):
         warnings.warn("LDA.classes is deprecated. Use "
-<<<<<<< HEAD
                 "LDA.classes_ instead.", DeprecationWarning)
         return self.classes_
-=======
-                "LDA.label_encoder_.classes_ instead.", DeprecationWarning)
-        return self.label_encoder_.classes_
->>>>>>> 9ecca834
 
     def decision_function(self, X):
         """
@@ -249,11 +225,7 @@
         C : array, shape = [n_samples]
         """
         d = self.decision_function(X)
-<<<<<<< HEAD
         y_pred = self.classes_.take(d.argmax(1))
-=======
-        y_pred = self.label_encoder_.inverse_transform(d.argmax(1))
->>>>>>> 9ecca834
         return y_pred
 
     def predict_proba(self, X):
