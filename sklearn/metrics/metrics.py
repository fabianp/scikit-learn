--- conflicted
+++ resolved
@@ -212,11 +212,7 @@
     return area
 
 
-<<<<<<< HEAD
-def precision_score(y_true, y_pred, labels=None, pos_label=None, average='weighted'):
-=======
 def precision_score(y_true, y_pred, labels=None, pos_label=1, average='weighted'):
->>>>>>> f62398b8
     """Compute the precision
 
     The precision is the ratio :math:`tp / (tp + fp)` where tp is the
@@ -267,11 +263,7 @@
     return p
 
 
-<<<<<<< HEAD
-def recall_score(y_true, y_pred, labels=None, pos_label=None, average='weighted'):
-=======
 def recall_score(y_true, y_pred, labels=None, pos_label=1, average='weighted'):
->>>>>>> f62398b8
     """Compute the recall
 
     The recall is the ratio :math:`tp / (tp + fn)` where tp is the number of
@@ -320,11 +312,7 @@
     return r
 
 
-<<<<<<< HEAD
-def fbeta_score(y_true, y_pred, beta, labels=None, pos_label=None,
-=======
 def fbeta_score(y_true, y_pred, beta, labels=None, pos_label=1,
->>>>>>> f62398b8
                 average='weighted'):
     """Compute fbeta score
 
@@ -385,11 +373,7 @@
     return f
 
 
-<<<<<<< HEAD
-def f1_score(y_true, y_pred, labels=None, pos_label=None, average='weighted'):
-=======
 def f1_score(y_true, y_pred, labels=None, pos_label=1, average='weighted'):
->>>>>>> f62398b8
     """Compute f1 score
 
     The F1 score can be interpreted as a weighted average of the precision
@@ -447,11 +431,7 @@
 
 
 def precision_recall_fscore_support(y_true, y_pred, beta=1.0, labels=None,
-<<<<<<< HEAD
-                                    pos_label=None, average=None):
-=======
                                     pos_label=1, average="weighted"):
->>>>>>> f62398b8
     """Compute precisions, recalls, f-measures and support for each class
 
     The precision is the ratio :math:`tp / (tp + fp)` where tp is the number of
@@ -560,17 +540,10 @@
     finally:
         np.seterr(**old_err_settings)
 
-<<<<<<< HEAD
-    if pos_label is not None:
-        if precision.shape[0] != 2:
-            raise ValueError(("pos_label should be set to None for multiclass "
-                              "tasks got %d") % pos_label)
-=======
     if not average:
         return precision, recall, fscore, support
 
     elif n_labels == 2:
->>>>>>> f62398b8
         if pos_label not in labels:
             raise ValueError("pos_label=%d is not a valid label: %r" %
                              (pos_label, labels))
@@ -579,13 +552,7 @@
                 fscore[pos_label_idx], support[pos_label_idx])
     else:
         average_options = (None, 'micro', 'macro', 'weighted')
-<<<<<<< HEAD
-        if average is None:
-            return precision, recall, fscore, support
-        elif average == 'micro':
-=======
         if average == 'micro':
->>>>>>> f62398b8
             avg_precision = true_pos.sum() / (true_pos.sum() +
                                               false_pos.sum())
             avg_recall = true_pos.sum() / (true_pos.sum() + false_neg.sum())
